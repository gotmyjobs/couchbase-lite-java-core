package com.couchbase.lite.replicator;

import com.couchbase.lite.Manager;
import com.couchbase.lite.auth.Authenticator;
import com.couchbase.lite.auth.AuthenticatorImpl;
import com.couchbase.lite.internal.InterfaceAudience;
import com.couchbase.lite.util.Log;
import com.couchbase.lite.util.URIUtils;
import com.couchbase.lite.util.Utils;

import org.apache.http.HttpEntity;
import org.apache.http.HttpException;
import org.apache.http.HttpRequest;
import org.apache.http.HttpRequestInterceptor;
import org.apache.http.HttpResponse;
import org.apache.http.StatusLine;
import org.apache.http.auth.AuthState;
import org.apache.http.auth.Credentials;
import org.apache.http.auth.UsernamePasswordCredentials;
import org.apache.http.client.HttpClient;
import org.apache.http.client.HttpResponseException;
import org.apache.http.client.methods.HttpGet;
import org.apache.http.client.methods.HttpPost;
import org.apache.http.client.methods.HttpUriRequest;
import org.apache.http.client.protocol.ClientContext;
import org.apache.http.entity.StringEntity;
import org.apache.http.impl.auth.BasicScheme;
import org.apache.http.impl.client.DefaultHttpClient;
import org.apache.http.protocol.HttpContext;
import org.codehaus.jackson.JsonFactory;
import org.codehaus.jackson.JsonParser;
import org.codehaus.jackson.JsonToken;

import java.io.IOException;
import java.io.InputStream;
import java.io.UnsupportedEncodingException;
import java.net.MalformedURLException;
import java.net.URL;
import java.net.URLEncoder;
import java.util.HashMap;
import java.util.List;
import java.util.Map;
import java.util.concurrent.atomic.AtomicReference;


/**
 * Reads the continuous-mode _changes feed of a database, and sends the
 * individual change entries to its client's changeTrackerReceivedChange()
 *
 * @exclude
 */
@InterfaceAudience.Private
public class ChangeTracker implements Runnable {

    private final URL databaseURL;
    private final ChangeTrackerClient client;
    private volatile ChangeTracker.ChangeTrackerMode mode;
    private volatile Object lastSequenceID;
    private final boolean includeConflicts;

    private Thread thread;
    public enum ChangeTrackerStateEnum { NOTSTARTED, NOTRUNNING, RUNNING, STOPPED }
    private AtomicReference<ChangeTrackerStateEnum> trackerState =
            new AtomicReference<ChangeTrackerStateEnum>(ChangeTrackerStateEnum.NOTSTARTED);

    private final String filterName;
    private final Map<String, Object> filterParams;

    private volatile Throwable error = null;
    private final Map<String, Object> requestHeaders;
    private final ChangeTrackerBackoff backoff = new ChangeTrackerBackoff();
    private final boolean usePOST;
    private final static int heartBeatSeconds = 300;
    private final static int limit = 50;
    private final boolean continuous;

    private final Authenticator authenticator;

    public enum ChangeTrackerMode {
        OneShot,
        LongPoll,
        Continuous  // does not work, do not use it.
    }

    /**
     * This constructor is intended for testing purposes.
     * @param databaseURL
     * @param mode
     * @param includeConflicts
     * @param lastSequenceID
     * @param client
     * @param usePOST
     */
    @InterfaceAudience.Private
    public ChangeTracker(URL databaseURL, ChangeTrackerMode mode, boolean includeConflicts,
                         Object lastSequenceID, ChangeTrackerClient client, boolean usePOST) {
        this(databaseURL, mode, includeConflicts, lastSequenceID, client, usePOST, null, null, null, null, false);
    }

    public ChangeTracker(URL databaseURL, ChangeTrackerMode mode, boolean includeConflicts,
                         Object lastSequenceID, ChangeTrackerClient client, boolean usePOST,
                         List<String> docIDs, Map<String, Object> requestHeaders, Authenticator authenticator,
                         boolean continuous) {
        this(databaseURL, mode, includeConflicts, lastSequenceID, client, usePOST, docIDs, null, null,
                requestHeaders, authenticator, continuous);
    }

    public ChangeTracker(URL databaseURL, ChangeTrackerMode mode, boolean includeConflicts,
                         Object lastSequenceID, ChangeTrackerClient client, boolean usePOST,
                         String filterName, Map<String, Object> filterParams,
                         Map<String, Object> requestHeaders, Authenticator authenticator, boolean continuous) {
        this(databaseURL, mode, includeConflicts, lastSequenceID, client, usePOST, null, filterName, filterParams,
                requestHeaders, authenticator, continuous);
    }

    private ChangeTracker(URL databaseURL, ChangeTrackerMode mode, boolean includeConflicts,
                          Object lastSequenceID, ChangeTrackerClient client, boolean usePOST,
                          List<String> docIDs, String filterName, Map<String, Object> filterParams,
                          Map<String, Object> requestHeaders, Authenticator authenticator, boolean continuous) {

        this.continuous = continuous;

        this.mode = mode;
        this.lastSequenceID = lastSequenceID;
        this.includeConflicts = includeConflicts;

        if (databaseURL == null) {
            throw new IllegalArgumentException("databaseURL cannot be NULL");
        }

        this.databaseURL = databaseURL;

        if (client == null) {
            throw new IllegalArgumentException("client cannot be NULL");
        }
        this.client = client;
        this.usePOST = usePOST;

        if (docIDs != null && docIDs.size() > 0 && (filterName != null || filterParams != null)) {
            throw new IllegalArgumentException("Both docIds and filterName/filterParams cannot be simultaneously set.");
        }

        if (docIDs != null && docIDs.size() > 0) {
            filterName = "_doc_ids";
            filterParams = new HashMap<String, Object>();
            filterParams.put("doc_ids", docIDs);
        }

        this.filterName = filterName;
        this.filterParams = filterParams;
        this.requestHeaders = requestHeaders == null ? new HashMap<String, Object>() : requestHeaders;
        this.authenticator = authenticator;
    }

    private boolean isContinuous() {
        return continuous;
    }

    public String getDatabaseName() {
        String result = null;
        if (databaseURL != null) {
            result = databaseURL.getPath();
            if (result != null) {
                int pathLastSlashPos = result.lastIndexOf('/');
                if (pathLastSlashPos > 0) {
                    result = result.substring(pathLastSlashPos);
                }
            }
        }
        return result;
    }

    private String getFeed() {
        switch (mode) {
            case LongPoll:
                return "longpoll";
            case Continuous:
                return "continuous";
            case OneShot:
            default:
                return "normal";
        }
    }

    private long getHeartbeatMilliseconds() {
        return heartBeatSeconds * 1000;
    }

    @InterfaceAudience.Private
    public String getChangesFeedPath() {

        if (usePOST) {
            return "_changes";
        }

        String path = "_changes?feed=";
        path += getFeed();
        if (mode == ChangeTrackerMode.LongPoll) {
            path += String.format("&limit=%s", limit);
        }
        path += String.format("&heartbeat=%s", getHeartbeatMilliseconds());

        if (includeConflicts) {
            path += "&style=all_docs";
        }

        if(lastSequenceID != null) {
            path += "&since=" + URLEncoder.encode(lastSequenceID.toString());
        }

        if(filterName != null) {
            path += "&filter=" + URLEncoder.encode(filterName);
            if(filterParams != null) {
                for (String filterParamKey : filterParams.keySet()) {

                    Object value = filterParams.get(filterParamKey);
                    if (!(value instanceof String)) {
                        try {
                            value = Manager.getObjectMapper().writeValueAsString(value);
                        } catch (IOException e) {
                            throw new IllegalArgumentException(e);
                        }
                    }
                    path += "&" + URLEncoder.encode(filterParamKey) + "=" + URLEncoder.encode(value.toString());

                }
            }
        }

        return path;
    }

    private URL getChangesFeedURL() {
        String dbURLString = databaseURL.toExternalForm();
        if(!dbURLString.endsWith("/")) {
            dbURLString += "/";
        }
        dbURLString += getChangesFeedPath();
        URL result = null;
        try {
            result = new URL(dbURLString);
        } catch(MalformedURLException e) {
            Log.e(Log.TAG_CHANGE_TRACKER, this + ": Changes feed URL is malformed", e);
        }
        return result;
    }

    @Override
    public void run() {
        boolean caughtUp = false;

        if (!trackerState.compareAndSet(ChangeTrackerStateEnum.NOTRUNNING,
                ChangeTrackerStateEnum.RUNNING)) {
            Log.w(Log.TAG_CHANGE_TRACKER,
                    "%s: ChangeTracker run() loop aborting because tracker state isn't NOTRUNNING", this);
            stop();
            return;
        }

        if (mode == ChangeTrackerMode.Continuous) {
            // there is a failing unit test for this, and from looking at the code the Replication
            // object will never use Continuous desiredReplicationMode anyway.  Explicitly prevent its use until
            // it is demonstrated to actually work.
            Log.e(Log.TAG_CHANGE_TRACKER,
                    "ChangeTracker does not correctly support continuous mode");
            stop();
            return;
        }

        HttpClient httpClient = client.getHttpClient();

        HttpUriRequest request = null;
        while (trackerState.get() == ChangeTrackerStateEnum.RUNNING && !Thread.interrupted()) {
            final URL url = getChangesFeedURL();
            if (usePOST) {
                HttpPost postRequest = new HttpPost(url.toString());
                postRequest.setHeader("Content-Type", "application/json");
                StringEntity entity;
                try {
                    entity = new StringEntity(changesFeedPOSTBody());
                } catch (UnsupportedEncodingException e) {
                    throw new RuntimeException(e);
                }
                postRequest.setEntity(entity);
                request = postRequest;

            } else {
                request = new HttpGet(url.toString());
            }

            addRequestHeaders(request);

            // Perform BASIC Authentication if needed
            boolean isUrlBasedUserInfo = false;

            // If the URL contains user info AND if this a DefaultHttpClient then preemptively set the auth credentials
            String userInfo = url.getUserInfo();
            if (userInfo != null) {
                isUrlBasedUserInfo = true;
            } else {
                if (authenticator != null) {
                    AuthenticatorImpl auth = (AuthenticatorImpl) authenticator;
                    userInfo = auth.authUserInfo();
                }
            }

            if (userInfo != null) {
                if (userInfo.contains(":") && !userInfo.trim().equals(":")) {
                    String[] userInfoElements = userInfo.split(":");
                    String username = isUrlBasedUserInfo ? URIUtils.decode(userInfoElements[0]): userInfoElements[0];
                    String password = isUrlBasedUserInfo ? URIUtils.decode(userInfoElements[1]): userInfoElements[1];
                    final Credentials credentials = new UsernamePasswordCredentials(username, password);

                    if (httpClient instanceof DefaultHttpClient) {
                        DefaultHttpClient dhc = (DefaultHttpClient) httpClient;
                        HttpRequestInterceptor preemptiveAuth = new HttpRequestInterceptor() {
                            @Override
                            public void process(HttpRequest request, HttpContext context) throws HttpException, IOException {
                                AuthState authState = (AuthState) context.getAttribute(ClientContext.TARGET_AUTH_STATE);
                                if (authState.getAuthScheme() == null) {
                                    authState.setAuthScheme(new BasicScheme());
                                    authState.setCredentials(credentials);
                                }
                            }
                        };
                        dhc.addRequestInterceptor(preemptiveAuth, 0);
                    }
                } else {
                    Log.w(Log.TAG_CHANGE_TRACKER, "RemoteRequest Unable to parse user info, not setting credentials");
                }
            }

            try {
                String maskedRemoteWithoutCredentials = getChangesFeedURL().toString();
                maskedRemoteWithoutCredentials = maskedRemoteWithoutCredentials.replaceAll("://.*:.*@", "://---:---@");
                Log.v(Log.TAG_CHANGE_TRACKER, "%s: Making request to %s", this, maskedRemoteWithoutCredentials);
                HttpResponse response = httpClient.execute(request);
                StatusLine status = response.getStatusLine();
                if (status.getStatusCode() >= 300 && !Utils.isTransientError(status)) {
                    Log.e(Log.TAG_CHANGE_TRACKER, "%s: Change tracker got error %d", this, status.getStatusCode());
                    this.error = new HttpResponseException(status.getStatusCode(), status.getReasonPhrase());
                    stop();
                    return;
                }
                HttpEntity entity = response.getEntity();
                Log.v(Log.TAG_CHANGE_TRACKER, "%s: got response. status: %s mode: %s", this, status, mode);
                InputStream input = null;
                if (entity != null) {
                    try {
                        input = entity.getContent();
                        if (mode == ChangeTrackerMode.LongPoll) {  // continuous replications
                            Map<String, Object> fullBody = Manager.getObjectMapper().readValue(input, Map.class);
                            if (receivedPollResponse(fullBody)) {

                                // TODO: this logic is questionable, there's lots
                                // TODO: of differences in the iOS changetracker code,
                                if (!caughtUp) {
                                    caughtUp = true;
                                    client.changeTrackerCaughtUp();
                                }

                                Log.v(Log.TAG_CHANGE_TRACKER, "%s: Starting new longpoll", this);
                                backoff.resetBackoff();
                                continue;
                            } else {
                                Log.w(Log.TAG_CHANGE_TRACKER, "%s: Change tracker calling stop (LongPoll)", this);
                                client.changeTrackerFinished(this);
                                stop();
                            }
                        } else {  // one-shot replications

                            JsonFactory jsonFactory = Manager.getObjectMapper().getJsonFactory();
                            JsonParser jp = jsonFactory.createJsonParser(input);

                            while (jp.nextToken() != JsonToken.START_ARRAY) {
                                // ignore these tokens
                            }

                            while (jp.nextToken() == JsonToken.START_OBJECT) {
                                Map<String, Object> change = (Map) Manager.getObjectMapper().readValue(jp, Map.class);
                                if (!receivedChange(change)) {
                                    Log.w(Log.TAG_CHANGE_TRACKER, "Received unparseable change line from server: %s", change);
                                }

                            }

                            if (!caughtUp) {
                                caughtUp = true;
                                client.changeTrackerCaughtUp();
                            }

                            if (isContinuous()) { // If enclosing replication is continuous
                                mode = ChangeTrackerMode.LongPoll;
                            } else {
                                Log.w(Log.TAG_CHANGE_TRACKER, "%s: Change tracker calling stop (OneShot)", this);
                                client.changeTrackerFinished(this);
                                stop();
                                break;  // break out of while (running) loop
                            }

                        }

                        backoff.resetBackoff();
                    } finally {
                        try {
                            entity.consumeContent();
                        } catch (IOException ex) {
                        }
                    }

                }
            } catch (Exception e) {

                if (trackerState.get() != ChangeTrackerStateEnum.RUNNING && e instanceof IOException) {
                    // in this case, just silently absorb the exception because it
                    // frequently happens when we're shutting down and have to
                    // close the socket underneath our read.
                } else {
                    Log.e(Log.TAG_CHANGE_TRACKER, this + ": Exception in change tracker", e);
                }

                backoff.sleepAppropriateAmountOfTime();

            }
        }

        if (request != null) {
            Log.d(Log.TAG_CHANGE_TRACKER, "%s: Changed tracker aborting request: %s", this, request);
            request.abort();
        }

        Log.v(Log.TAG_CHANGE_TRACKER, "%s: Change tracker run loop exiting", this);
    }

    private boolean receivedChange(final Map<String,Object> change) {
        Object seq = change.get("seq");
        if(seq == null) {
            return false;
        }
        //pass the change to the client on the thread that created this change tracker
        if(trackerState.get() == ChangeTrackerStateEnum.RUNNING) {
            client.changeTrackerReceivedChange(change);
        }
        lastSequenceID = seq;
        return true;
    }

    private boolean receivedPollResponse(Map<String,Object> response) {
        List<Map<String,Object>> changes = (List)response.get("results");
        if(changes == null) {
            return false;
        }
        for (Map<String,Object> change : changes) {
            if(!receivedChange(change)) {
                return false;
            }
        }
        return true;
    }

    public void setUpstreamError(String message) {
        Log.w(Log.TAG_CHANGE_TRACKER, "Server error: %s", message);
        this.error = new Throwable(message);
    }

    /**
     * Starts the change tracker. Can only be called once or it will throw an exception.
     * @return
     */
    public boolean start() {
        if (!trackerState.compareAndSet(ChangeTrackerStateEnum.NOTSTARTED, ChangeTrackerStateEnum.NOTRUNNING)) {
            Log.e(Log.TAG_CHANGE_TRACKER, this + ": start called twice or after stop");
            throw new RuntimeException("Start got called twice or after stop.");
        }

        Log.d(Log.TAG_CHANGE_TRACKER, "%s: Changed tracker asked to start", this);
        String maskedRemoteWithoutCredentials = databaseURL.toExternalForm();
        maskedRemoteWithoutCredentials = maskedRemoteWithoutCredentials.replaceAll("://.*:.*@", "://---:---@");
        thread = new Thread(this, "ChangeTracker-" + maskedRemoteWithoutCredentials);
        thread.start();
        return true;
    }

    /**
     * Because stop can be called from exception handlers, finally clauses etc., we allow it to be called
     * multiple times without harm.
     */
    public void stop() {
        ChangeTrackerStateEnum currentEnum = trackerState.getAndSet(ChangeTrackerStateEnum.STOPPED);
        Log.d(Log.TAG_CHANGE_TRACKER, "%s: Changed tracker asked to stop", this);
        if (currentEnum != ChangeTrackerStateEnum.STOPPED) {
            Thread localThread = thread;
            if (localThread != null) {
                localThread.interrupt();
            }
            Log.w(Log.TAG_CHANGE_TRACKER, "%s: Change tracker calling changeTrackerStopped, client: %s", this, client);
            client.changeTrackerStopped(ChangeTracker.this);
        }
<<<<<<< HEAD
=======
        client = null;
    }

    public void setRequestHeaders(Map<String, Object> requestHeaders) {
        this.requestHeaders = requestHeaders;
>>>>>>> 1a826064
    }

    private void addRequestHeaders(HttpUriRequest request) {
        if (requestHeaders != null) {
            for (String requestHeaderKey : requestHeaders.keySet()) {
                request.addHeader(requestHeaderKey, requestHeaders.get(requestHeaderKey).toString());
            }
        }
    }

    public Throwable getLastError() {
        return error;
    }

    @InterfaceAudience.Private
    public String changesFeedPOSTBody() {
        Map<String, Object> postBodyMap = changesFeedPOSTBodyMap();
        try {
            return Manager.getObjectMapper().writeValueAsString(postBodyMap);
        } catch (IOException e) {
            throw new RuntimeException(e);
        }
    }

    @InterfaceAudience.Private
    public Map<String, Object> changesFeedPOSTBodyMap() {

        if (!usePOST) {
            return null;
        }

        Map<String, Object> post = new HashMap<String, Object>();
        post.put("feed", getFeed());
        post.put("heartbeat", getHeartbeatMilliseconds());
        if (includeConflicts) {
            post.put("style","all_docs");
        } else {
            post.put("style", null);
        }
        if (lastSequenceID != null) {
            try {
                post.put("since", Long.parseLong(lastSequenceID.toString()));
            } catch (NumberFormatException e) {
                post.put("since", lastSequenceID.toString());
            }
        }

        if (mode == ChangeTrackerMode.LongPoll && limit > 0) {
            post.put("limit", limit);
        } else {
            post.put("limit", null);
        }

        if (filterName != null) {
            post.put("filter", filterName);
            if (filterParams != null) {
                post.putAll(filterParams);
            }
        }

        return post;
    }

    @InterfaceAudience.Private
    public ChangeTrackerBackoff getBackoff() {
        return backoff;
    }

}<|MERGE_RESOLUTION|>--- conflicted
+++ resolved
@@ -496,14 +496,6 @@
             Log.w(Log.TAG_CHANGE_TRACKER, "%s: Change tracker calling changeTrackerStopped, client: %s", this, client);
             client.changeTrackerStopped(ChangeTracker.this);
         }
-<<<<<<< HEAD
-=======
-        client = null;
-    }
-
-    public void setRequestHeaders(Map<String, Object> requestHeaders) {
-        this.requestHeaders = requestHeaders;
->>>>>>> 1a826064
     }
 
     private void addRequestHeaders(HttpUriRequest request) {
